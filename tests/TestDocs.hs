{-# LANGUAGE RecordWildCards #-}
{-# LANGUAGE ViewPatterns #-}
{-# LANGUAGE DataKinds #-}

module TestDocs where

import Prelude ()
import Prelude.Compat

import Data.Version (Version(..))

import Data.Monoid
import Data.Maybe (fromMaybe)
import Data.List ((\\))
import Data.Foldable
import System.Exit

import qualified Language.PureScript as P
import qualified Language.PureScript.Docs as Docs
import qualified Language.PureScript.Publish as Publish
import qualified Language.PureScript.Publish.ErrorsWarnings as Publish

import TestUtils

publishOpts :: Publish.PublishOptions
publishOpts = Publish.defaultPublishOptions
  { Publish.publishGetVersion = return testVersion
  , Publish.publishWorkingTreeDirty = return ()
  }
  where testVersion = ("v999.0.0", Version [999,0,0] [])

main :: IO ()
<<<<<<< HEAD
main = do
  pushd "examples/docs" $ do
    Docs.Package{..} <- Publish.preparePackage publishOpts
    forM_ testCases $ \(P.moduleNameFromString -> mn, pragmas) ->
      let mdl = takeJust ("module not found in docs: " ++ P.runModuleName mn)
                         (find ((==) mn . Docs.modName) pkgModules)
      in forM_ pragmas (`runAssertionIO` mdl)
=======
main = pushd "examples/docs" $ do
  res <- Publish.preparePackage publishOpts
  case res of
    Left e -> Publish.printErrorToStdout e >> exitFailure
    Right Docs.Package{..} ->
      forM_ testCases $ \(P.moduleNameFromString -> mn, pragmas) ->
        let mdl = takeJust ("module not found in docs: " ++ P.runModuleName mn)
                          (find ((==) mn . Docs.modName) pkgModules)
        in forM_ pragmas (flip runAssertionIO mdl)
>>>>>>> 406695a8

takeJust :: String -> Maybe a -> a
takeJust msg = fromMaybe (error msg)

data Assertion
  -- | Assert that a particular declaration is documented with the given
  -- children
  = ShouldBeDocumented P.ModuleName String [String]
  -- | Assert that a particular declaration is not documented
  | ShouldNotBeDocumented P.ModuleName String
  -- | Assert that a particular declaration exists, but without a particular
  -- child.
  | ChildShouldNotBeDocumented P.ModuleName String String
  -- | Assert that a particular declaration has a particular type class
  -- constraint.
  | ShouldBeConstrained P.ModuleName String String
  -- | Assert that a particular value declaration exists, and its type
  -- satisfies the given predicate.
  | ValueShouldHaveTypeSignature P.ModuleName String (ShowFn (P.Type -> Bool))
  deriving (Show)

newtype ShowFn a = ShowFn a

instance Show (ShowFn a) where
  show _ = "<function>"

data AssertionFailure
  -- | A declaration was not documented, but should have been
  = NotDocumented P.ModuleName String
  -- | A child declaration was not documented, but should have been
  | ChildrenNotDocumented P.ModuleName String [String]
  -- | A declaration was documented, but should not have been
  | Documented P.ModuleName String
  -- | A child declaration was documented, but should not have been
  | ChildDocumented P.ModuleName String String
  -- | A constraint was missing.
  | ConstraintMissing P.ModuleName String String
  -- | A declaration had the wrong "type" (ie, value, type, type class)
  -- Fields: declaration title, expected "type", actual "type".
  | WrongDeclarationType P.ModuleName String String String
  -- | A value declaration had the wrong type (in the sense of "type
  -- checking"), eg, because the inferred type was used when the explicit type
  -- should have been.
  -- Fields: module name, declaration name, actual type.
  | ValueDeclarationWrongType P.ModuleName String P.Type
  deriving (Show)

data AssertionResult
  = Pass
  | Fail AssertionFailure
  deriving (Show)

runAssertion :: Assertion -> Docs.Module -> AssertionResult
runAssertion assertion Docs.Module{..} =
  case assertion of
    ShouldBeDocumented mn decl children ->
      case findChildren decl (declarationsFor mn) of
        Nothing ->
          Fail (NotDocumented mn decl)
        Just actualChildren ->
          case children \\ actualChildren of
            [] -> Pass
            cs -> Fail (ChildrenNotDocumented mn decl cs)

    ShouldNotBeDocumented mn decl ->
      case findChildren decl (declarationsFor mn) of
        Just _ ->
          Fail (Documented mn decl)
        Nothing ->
          Pass

    ChildShouldNotBeDocumented mn decl child ->
      case findChildren decl (declarationsFor mn) of
        Just children ->
          if child `elem` children
            then Fail (ChildDocumented mn decl child)
            else Pass
        Nothing ->
          Fail (NotDocumented mn decl)

    ShouldBeConstrained mn decl tyClass ->
      case find ((==) decl . Docs.declTitle) (declarationsFor mn) of
        Nothing ->
          Fail (NotDocumented mn decl)
        Just Docs.Declaration{..} ->
          case declInfo of
            Docs.ValueDeclaration ty ->
              if checkConstrained ty tyClass
                then Pass
                else Fail (ConstraintMissing mn decl tyClass)
            _ ->
              Fail (WrongDeclarationType mn decl "value"
                     (Docs.declInfoToString declInfo))

    ValueShouldHaveTypeSignature mn decl (ShowFn tyPredicate) ->
      case find ((==) decl . Docs.declTitle) (declarationsFor mn) of
        Nothing ->
          Fail (NotDocumented mn decl)
        Just Docs.Declaration{..} ->
          case declInfo of
            Docs.ValueDeclaration ty ->
              if tyPredicate ty
                then Pass
                else Fail
                  (ValueDeclarationWrongType mn decl ty)
            _ ->
              Fail (WrongDeclarationType mn decl "value"
                     (Docs.declInfoToString declInfo))

  where
  declarationsFor mn =
    if mn == modName
      then modDeclarations
      else fromMaybe [] (lookup mn modReExports)

  findChildren title =
    fmap childrenTitles . find ((==) title . Docs.declTitle)

  childrenTitles = map Docs.cdeclTitle . Docs.declChildren

checkConstrained :: P.Type -> String -> Bool
checkConstrained ty tyClass =
  -- Note that we don't recurse on ConstrainedType if none of the constraints
  -- match; this is by design, as constraints should be moved to the front
  -- anyway.
  case ty of
    P.ConstrainedType cs _ | any (matches tyClass) cs ->
      True
    P.ForAll _ ty' _ ->
      checkConstrained ty' tyClass
    _ ->
      False
  where
  matches className =
    (==) className . P.runProperName . P.disqualify . fst

runAssertionIO :: Assertion -> Docs.Module -> IO ()
runAssertionIO assertion mdl = do
  putStrLn ("In " ++ P.runModuleName (Docs.modName mdl) ++ ": " ++ show assertion)
  case runAssertion assertion mdl of
    Pass -> pure ()
    Fail reason -> do
      putStrLn ("Failed: " <> show reason)
      exitFailure

testCases :: [(String, [Assertion])]
testCases =
  [ ("Example",
      [ -- From dependencies
        ShouldBeDocumented    (n "Prelude") "Unit" []
      , ShouldNotBeDocumented (n "Prelude") "unit"

        -- From local files
      , ShouldBeDocumented    (n "Example2") "one" []
      , ShouldNotBeDocumented (n "Example2") "two"
      ])
  , ("Example2",
      [ ShouldBeDocumented (n "Example2") "one" []
      , ShouldBeDocumented (n "Example2") "two" []
      ])

  , ("UTF8",
      [ ShouldBeDocumented (n "UTF8") "thing" []
      ])

  , ("Transitive1",
      [ ShouldBeDocumented (n "Transitive2") "transitive3" []
      ])

  , ("NotAllCtors",
      [ ShouldBeDocumented         (n "Prelude") "Boolean2" ["True"]
      , ChildShouldNotBeDocumented (n "Prelude") "Boolean2" "False"
      ])

  , ("DuplicateNames",
      [ ShouldBeDocumented    (n "Prelude")        "Unit" []
      , ShouldBeDocumented    (n "DuplicateNames") "unit" []
      , ShouldNotBeDocumented (n "Prelude")        "unit"
      ])

  , ("MultiVirtual",
      [ ShouldBeDocumented (n "MultiVirtual1") "foo" []
      , ShouldBeDocumented (n "MultiVirtual2") "bar" []
      , ShouldBeDocumented (n "MultiVirtual2") "baz" []
      ])

  , ("Clash",
      [ ShouldBeDocumented (n "Clash1") "value" []
      , ShouldBeDocumented (n "Clash1") "Type" []
      , ShouldBeDocumented (n "Clash1") "TypeClass" ["typeClassMember"]
      ])

  , ("SolitaryTypeClassMember",
      [ ShouldBeDocumented    (n "SomeTypeClass") "member" []
      , ShouldNotBeDocumented (n "SomeTypeClass") "SomeClass"
      , ShouldBeConstrained   (n "SomeTypeClass") "member" "SomeClass"
      ])

  , ("ReExportedTypeClass",
      [ ShouldBeDocumented (n "SomeTypeClass") "SomeClass" ["member"]
      ])

  , ("TypeClassWithoutMembers",
      [ ShouldBeDocumented         (n "Intermediate") "SomeClass" []
      , ChildShouldNotBeDocumented (n "Intermediate") "SomeClass" "member"
      ])

  -- Remove this after 0.9.
  , ("OldOperators",
      [ ShouldBeDocumented  (n "OldOperators2") "(>>)" []
      ])

  , ("NewOperators",
      [ ShouldBeDocumented (n "NewOperators2") "(>>>)" []
      ])

  , ("ExplicitTypeSignatures",
      [ ValueShouldHaveTypeSignature (n "ExplicitTypeSignatures") "explicit" (ShowFn (hasTypeVar "something"))
      , ValueShouldHaveTypeSignature (n "ExplicitTypeSignatures") "anInt"    (ShowFn (P.tyInt ==))
      , ValueShouldHaveTypeSignature (n "ExplicitTypeSignatures") "aNumber"  (ShowFn (P.tyNumber ==))
      ])
  ]

  where
  n = P.moduleNameFromString

  hasTypeVar varName =
    getAny . P.everythingOnTypes (<>) (Any . isVar varName)

  isVar varName (P.TypeVar name) | varName == name = True
  isVar _ _ = False<|MERGE_RESOLUTION|>--- conflicted
+++ resolved
@@ -30,15 +30,6 @@
   where testVersion = ("v999.0.0", Version [999,0,0] [])
 
 main :: IO ()
-<<<<<<< HEAD
-main = do
-  pushd "examples/docs" $ do
-    Docs.Package{..} <- Publish.preparePackage publishOpts
-    forM_ testCases $ \(P.moduleNameFromString -> mn, pragmas) ->
-      let mdl = takeJust ("module not found in docs: " ++ P.runModuleName mn)
-                         (find ((==) mn . Docs.modName) pkgModules)
-      in forM_ pragmas (`runAssertionIO` mdl)
-=======
 main = pushd "examples/docs" $ do
   res <- Publish.preparePackage publishOpts
   case res of
@@ -47,8 +38,8 @@
       forM_ testCases $ \(P.moduleNameFromString -> mn, pragmas) ->
         let mdl = takeJust ("module not found in docs: " ++ P.runModuleName mn)
                           (find ((==) mn . Docs.modName) pkgModules)
-        in forM_ pragmas (flip runAssertionIO mdl)
->>>>>>> 406695a8
+        in forM_ pragmas (`runAssertionIO` mdl)
+
 
 takeJust :: String -> Maybe a -> a
 takeJust msg = fromMaybe (error msg)
