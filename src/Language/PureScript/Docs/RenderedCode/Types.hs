-- | Data types and functions for representing a simplified form of PureScript
-- code, intended for use in e.g. HTML documentation.

module Language.PureScript.Docs.RenderedCode.Types
 ( RenderedCodeElement(..)
 , ContainingModule(..)
 , asContainingModule
 , maybeToContainingModule
 , fromQualified
 , Namespace(..)
 , Link(..)
 , FixityAlias
 , RenderedCode
 , outputWith
 , sp
 , syntax
 , keyword
 , keywordForall
 , keywordData
 , keywordType
 , keywordClass
 , keywordWhere
 , keywordFixity
 , keywordAs
 , ident
 , dataCtor
 , typeCtor
 , typeOp
 , typeVar
 , roleAnn
 , alias
 , aliasName
 ) where

import Prelude.Compat
import GHC.Generics (Generic)

import Control.DeepSeq (NFData)
import Control.Monad.Error.Class (MonadError(..))

import Data.Aeson.BetterErrors (Parse, nth, withText, withValue, toAesonParser, perhaps, asText)
import qualified Data.Aeson as A
import Data.Text (Text)
import qualified Data.Text as T
import qualified Data.ByteString.Lazy as BS
import qualified Data.Text.Encoding as TE

import Language.PureScript.Names
import Language.PureScript.AST (Associativity(..))

-- | Given a list of actions, attempt them all, returning the first success.
-- If all the actions fail, 'tryAll' returns the first argument.
tryAll :: MonadError e m => m a -> [m a] -> m a
tryAll = foldr $ \x y -> catchError x (const y)

firstEq :: Text -> Parse Text a -> Parse Text a
firstEq str p = nth 0 (withText (eq str)) *> p
  where
  eq s s' = if s == s' then Right () else Left ""

-- |
-- Try the given parsers in sequence. If all fail, fail with the given message,
-- and include the JSON in the error.
--
tryParse :: Text -> [Parse Text a] -> Parse Text a
tryParse msg =
  tryAll (withValue (Left . (fullMsg <>) . showJSON))

  where
  fullMsg = "Invalid " <> msg <> ": "

  showJSON :: A.Value -> Text
  showJSON = TE.decodeUtf8 . BS.toStrict . A.encode

-- |
-- This type is isomorphic to 'Maybe' 'ModuleName'. It makes code a bit
-- easier to read, as the meaning is more explicit.
--
data ContainingModule
  = ThisModule
  | OtherModule ModuleName
  deriving (Show, Eq, Ord)

instance A.ToJSON ContainingModule where
  toJSON = A.toJSON . go
    where
    go = \case
      ThisModule -> ["ThisModule"]
      OtherModule mn -> ["OtherModule", runModuleName mn]

instance A.FromJSON ContainingModule where
  parseJSON = toAesonParser id asContainingModule

asContainingModule :: Parse Text ContainingModule
asContainingModule =
  tryParse "containing module" $
    current ++ backwardsCompat
  where
  current =
    [ firstEq "ThisModule" (pure ThisModule)
    , firstEq "OtherModule" (OtherModule <$> nth 1 asModuleName)
    ]

  -- For JSON produced by compilers up to 0.10.5.
  backwardsCompat =
    [ maybeToContainingModule <$> perhaps asModuleName
    ]

  asModuleName = moduleNameFromString <$> asText

-- |
-- Convert a 'Maybe' 'ModuleName' to a 'ContainingModule', using the obvious
-- isomorphism.
--
maybeToContainingModule :: Maybe ModuleName -> ContainingModule
maybeToContainingModule Nothing = ThisModule
maybeToContainingModule (Just mn) = OtherModule mn

fromQualified :: Qualified a -> (ContainingModule, a)
fromQualified (Qualified mn x) =
  (maybeToContainingModule mn, x)

data Link
  = NoLink
  | Link ContainingModule
  deriving (Show, Eq, Ord)

instance A.ToJSON Link where
  toJSON = \case
    NoLink -> A.toJSON ["NoLink" :: Text]
    Link mn -> A.toJSON ["Link", A.toJSON mn]

asLink :: Parse Text Link
asLink =
  tryParse "link"
    [ firstEq "NoLink" (pure NoLink)
    , firstEq "Link" (Link <$> nth 1 asContainingModule)
    ]

instance A.FromJSON Link where
  parseJSON = toAesonParser id asLink

data Namespace
  = ValueLevel
  | TypeLevel
  deriving (Show, Eq, Ord, Generic)

instance NFData Namespace

instance A.ToJSON Namespace where
  toJSON = A.toJSON . show

asNamespace :: Parse Text Namespace
asNamespace =
  tryParse "namespace"
    [ withText $ \case
        "ValueLevel" -> Right ValueLevel
        "TypeLevel" -> Right TypeLevel
        _ -> Left ""
    ]

instance A.FromJSON Namespace where
  parseJSON = toAesonParser id asNamespace

-- |
-- A single element in a rendered code fragment. The intention is to support
-- multiple output formats. For example, plain text, or highlighted HTML.
--
data RenderedCodeElement
  = Syntax Text
  | Keyword Text
  | Space
  -- | Any symbol which you might or might not want to link to, in any
  -- namespace (value, type, or kind). Note that this is not related to the
  -- kind called Symbol for type-level strings.
  | Symbol Namespace Text Link
  | Role Text
  deriving (Show, Eq, Ord)

instance A.ToJSON RenderedCodeElement where
  toJSON (Syntax str) =
    A.toJSON ["syntax", str]
  toJSON (Keyword str) =
    A.toJSON ["keyword", str]
  toJSON Space =
    A.toJSON ["space" :: Text]
  toJSON (Symbol ns str link) =
    A.toJSON ["symbol", A.toJSON ns, A.toJSON str, A.toJSON link]
  toJSON (Role role) =
    A.toJSON ["role", role]

<<<<<<< HEAD
asRenderedCodeElement :: Parse Text RenderedCodeElement
asRenderedCodeElement =
  tryParse "RenderedCodeElement" $
    [ a Syntax "syntax"
    , a Keyword "keyword"
    , asSpace
    , asSymbol
    , asRole
    ] ++ backwardsCompat
  where
  a ctor' ctorStr = firstEq ctorStr (ctor' <$> nth 1 asText)
  asSymbol = firstEq "symbol" (Symbol <$> nth 1 asNamespace <*> nth 2 asText <*> nth 3 asLink)
  asSpace = firstEq "space" (pure Space)
  asRole = firstEq "role" (nth 1 asRoleKeyword)

  -- These will make some mistakes e.g. treating data constructors as types,
  -- because the old code did not save information which is necessary to
  -- distinguish these cases. This is the best we can do.
  backwardsCompat =
    [ oldAsIdent
    , oldAsCtor
    ]

  oldAsIdent = firstEq "ident" (Symbol ValueLevel <$> nth 1 asText <*> nth 2 (Link <$> asContainingModule))
  oldAsCtor = firstEq "ctor" (Symbol TypeLevel <$> nth 1 asText <*> nth 2 (Link <$> asContainingModule))

  asRoleKeyword :: Parse Text RenderedCodeElement
  asRoleKeyword = withText $ \case
    x | x == "nominal" || x == "phantom" -> Right $ Role x
      | otherwise -> Left x

=======
>>>>>>> 6986faa0
-- |
-- A type representing a highly simplified version of PureScript code, intended
-- for use in output formats like plain text or HTML.
--
newtype RenderedCode
  = RC { unRC :: [RenderedCodeElement] }
  deriving (Show, Eq, Ord, Semigroup, Monoid)

instance A.ToJSON RenderedCode where
  toJSON (RC elems) = A.toJSON elems

-- |
-- This function allows conversion of a 'RenderedCode' value into a value of
-- some other type (for example, plain text, or HTML). The first argument
-- is a function specifying how each individual 'RenderedCodeElement' should be
-- rendered.
--
outputWith :: Monoid a => (RenderedCodeElement -> a) -> RenderedCode -> a
outputWith f = foldMap f . unRC

-- |
-- A 'RenderedCode' fragment representing a space.
--
sp :: RenderedCode
sp = RC [Space]

-- possible TODO: instead of this function, export RenderedCode values for
-- each syntax element, eg syntaxArr (== syntax "->"), syntaxLBrace,
-- syntaxRBrace, etc.
syntax :: Text -> RenderedCode
syntax x = RC [Syntax x]

keyword :: Text -> RenderedCode
keyword kw = RC [Keyword kw]

keywordForall :: RenderedCode
keywordForall = keyword "forall"

keywordData :: RenderedCode
keywordData = keyword "data"

keywordType :: RenderedCode
keywordType = keyword "type"

keywordClass :: RenderedCode
keywordClass = keyword "class"

keywordWhere :: RenderedCode
keywordWhere = keyword "where"

keywordFixity :: Associativity -> RenderedCode
keywordFixity Infixl = keyword "infixl"
keywordFixity Infixr = keyword "infixr"
keywordFixity Infix = keyword "infix"

keywordAs :: RenderedCode
keywordAs = keyword "as"

ident :: Qualified Ident -> RenderedCode
ident (fromQualified -> (mn, name)) =
  RC [Symbol ValueLevel (runIdent name) (Link mn)]

dataCtor :: Qualified (ProperName 'ConstructorName) -> RenderedCode
dataCtor (fromQualified -> (mn, name)) =
  RC [Symbol ValueLevel (runProperName name) (Link mn)]

typeCtor :: Qualified (ProperName 'TypeName) -> RenderedCode
typeCtor (fromQualified -> (mn, name)) =
  RC [Symbol TypeLevel (runProperName name) (Link mn)]

typeOp :: Qualified (OpName 'TypeOpName) -> RenderedCode
typeOp (fromQualified -> (mn, name)) =
  RC [Symbol TypeLevel (runOpName name) (Link mn)]

typeVar :: Text -> RenderedCode
typeVar x = RC [Symbol TypeLevel x NoLink]

roleAnn :: Maybe Text -> RenderedCode
roleAnn = RC . maybe [] renderRole
  where
  renderRole = \case
    "nominal" -> [Role "nominal"]
    "phantom" -> [Role "phantom"]
    _ -> []

type FixityAlias = Qualified (Either (ProperName 'TypeName) (Either Ident (ProperName 'ConstructorName)))

alias :: FixityAlias -> RenderedCode
alias for =
  prefix <> RC [Symbol ns name (Link mn)]
  where
  (ns, name, mn) = unpackFixityAlias for
  prefix = case ns of
    TypeLevel ->
      keywordType <> sp
    _ ->
      mempty

aliasName :: FixityAlias -> Text -> RenderedCode
aliasName for name' =
  let
    (ns, _, _) = unpackFixityAlias for
    unParen = T.tail . T.init
    name = unParen name'
  in
    case ns of
      ValueLevel ->
        ident (Qualified Nothing (Ident name))
      TypeLevel ->
        typeCtor (Qualified Nothing (ProperName name))

-- | Converts a FixityAlias into a different representation which is more
-- useful to other functions in this module.
unpackFixityAlias :: FixityAlias -> (Namespace, Text, ContainingModule)
unpackFixityAlias (fromQualified -> (mn, x)) =
  case x of
    -- We add some seemingly superfluous type signatures here just to be extra
    -- sure we are not mixing up our namespaces.
    Left (n :: ProperName 'TypeName) ->
      (TypeLevel, runProperName n, mn)
    Right (Left n) ->
      (ValueLevel, runIdent n, mn)
    Right (Right (n :: ProperName 'ConstructorName)) ->
      (ValueLevel, runProperName n, mn)<|MERGE_RESOLUTION|>--- conflicted
+++ resolved
@@ -189,40 +189,6 @@
   toJSON (Role role) =
     A.toJSON ["role", role]
 
-<<<<<<< HEAD
-asRenderedCodeElement :: Parse Text RenderedCodeElement
-asRenderedCodeElement =
-  tryParse "RenderedCodeElement" $
-    [ a Syntax "syntax"
-    , a Keyword "keyword"
-    , asSpace
-    , asSymbol
-    , asRole
-    ] ++ backwardsCompat
-  where
-  a ctor' ctorStr = firstEq ctorStr (ctor' <$> nth 1 asText)
-  asSymbol = firstEq "symbol" (Symbol <$> nth 1 asNamespace <*> nth 2 asText <*> nth 3 asLink)
-  asSpace = firstEq "space" (pure Space)
-  asRole = firstEq "role" (nth 1 asRoleKeyword)
-
-  -- These will make some mistakes e.g. treating data constructors as types,
-  -- because the old code did not save information which is necessary to
-  -- distinguish these cases. This is the best we can do.
-  backwardsCompat =
-    [ oldAsIdent
-    , oldAsCtor
-    ]
-
-  oldAsIdent = firstEq "ident" (Symbol ValueLevel <$> nth 1 asText <*> nth 2 (Link <$> asContainingModule))
-  oldAsCtor = firstEq "ctor" (Symbol TypeLevel <$> nth 1 asText <*> nth 2 (Link <$> asContainingModule))
-
-  asRoleKeyword :: Parse Text RenderedCodeElement
-  asRoleKeyword = withText $ \case
-    x | x == "nominal" || x == "phantom" -> Right $ Role x
-      | otherwise -> Left x
-
-=======
->>>>>>> 6986faa0
 -- |
 -- A type representing a highly simplified version of PureScript code, intended
 -- for use in output formats like plain text or HTML.
